--- conflicted
+++ resolved
@@ -5,11 +5,7 @@
 
 [tool.poetry]
 name = "dominodatalab-data"
-<<<<<<< HEAD
-version = "0.1.9dev3"
-=======
 version = "0.2.0"
->>>>>>> 5ca6da83
 description = "Domino Data API for interacting with Domino Data features"
 readme = "README.md"
 authors = [
