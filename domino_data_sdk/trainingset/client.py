"""Domino TrainingSet client library."""


from typing import List, Mapping, Optional, Tuple

import json
import os
import shutil
from stat import S_IRGRP, S_IROTH, S_IRUSR, S_IWUSR, S_IXGRP, S_IXOTH, S_IXUSR

import pandas as pd

from training_set_api_client import Client
from training_set_api_client.api.default import (
    delete_training_set_name,
    delete_training_set_name_number,
    get_training_set_name,
    get_training_set_name_number,
    post_find,
    post_training_set_name,
    post_version_find,
    put_training_set_name,
    put_training_set_name_number,
)
from training_set_api_client.models import (
    CreateTrainingSetVersionRequest,
    CreateTrainingSetVersionRequestMeta,
    MonitoringMeta,
    TrainingSet,
    TrainingSetFilter,
    TrainingSetFilterMeta,
    TrainingSetVersion,
    TrainingSetVersionFilter,
    TrainingSetVersionFilterMeta,
    TrainingSetVersionFilterTrainingSetMeta,
    UpdateTrainingSetRequest,
    UpdateTrainingSetRequestMeta,
    UpdateTrainingSetVersionRequest,
    UpdateTrainingSetVersionRequestMeta,
)
from training_set_api_client.types import Response

from ..trainingset import model  # XXX rename model


class ServerException(Exception):
    """Raised when TrainingSet server rejects a request"""

    def __init__(self, message: str, server_msg: str):
        self.message = message
        self.server_msg = server_msg


class SchemaMismatchException(Exception):
    """Raised when the TrainingSet data columns do not match metadata."""


def get_training_set(name: str) -> model.TrainingSet:
    """Get a TrainingSet by name

    Args:
        name: Name of the training set.

    Returns:
        The TrainingSet, if found."""

    response = get_training_set_name.sync_detailed(
        client=_get_client(),
        training_set_name=name,
    )

    if response.status_code != 200:
        _raise_response_exn(response, "could not get TrainingSet")

    return _to_TrainingSet(response.parsed)


def list_training_sets(
    project_name: Optional[str] = None,
    meta: Optional[Mapping[str, str]] = None,
    asc: bool = True,
    offset: int = 0,
    limit: int = 10000,
) -> model.TrainingSet:
    """Query training sets.

    Args:
        project_name: The project name (e.g. gmatev/quick_start).
        meta: Metadata key-value pairs to match.
        asc: Sort order by creation time, 1 for ascending -1 for descending.
        offset: Offset
        limit: Limit

    Returns:
        A list of matching TrainingSets.
    """

    if meta is None:
        meta = {}

    if project_name is None:
        project_name = "/".join(_get_project_name())

    response = post_find.sync_detailed(
        client=_get_client(),
        json_body=TrainingSetFilter(
            project_name=project_name,
            meta=TrainingSetFilterMeta.from_dict(meta),
        ),
        offset=offset,
        limit=limit,
        asc=asc,
    )

    if response.status_code != 200:
        _raise_response_exn(response, "could not list TrainingSets")

    return [_to_TrainingSet(ts) for ts in response.parsed]


def update_training_set(
    updated: model.TrainingSet,
) -> model.TrainingSet:
    """Update a TrainingSet.

    Args:
        updated: Updated TrainingSet.

    Returns:
        The updated TrainingSet from the server.
    """

    response = put_training_set_name.sync_detailed(
        training_set_name=updated.name,
        client=_get_client(),
        json_body=UpdateTrainingSetRequest(
            meta=UpdateTrainingSetRequestMeta.from_dict(updated.meta),
            description=updated.description,
        ),
    )

    if response.status_code != 200:
        _raise_response_exn(response, "could not update TrainingSets")

    return _to_TrainingSet(response.parsed)


def delete_training_set(name: str) -> bool:
    """Delete a TrainingSet.

    Will only delete if the TrainingSet has no versions.

    Args:
        name: Name of the TrainingSet.

    Returns:
        True if TrainingSet was deleted.
    """

    response = delete_training_set_name.sync_detailed(training_set_name=name, client=_get_client())

    if response.status_code != 200:
        _raise_response_exn(response, "could not delete TrainingSet")

    return True


def create_training_set_version(
    training_set_name: str,
    df: pd.DataFrame,
    description: Optional[str] = None,
    key_columns: Optional[List[str]] = None,
    target_columns: Optional[List[str]] = None,
    exclude_columns: Optional[List[str]] = None,
    monitoring_meta: Optional[model.MonitoringMeta] = None,
    meta: Optional[Mapping[str, str]] = None,
    **kwargs,
) -> model.TrainingSetVersion:
    """Create a TrainingSetVersion.

    Args:
        training_set_name: Name of the TrainingSet this version belongs to.
        df: A DataFrame holding the data.
        training_set_name: Name of the TrainingSet this version belongs to.
        description: Description of this version.
        key_columns: Names of columns that represent IDs for retrieving features.
        target_columns: Target variables for prediction.
        exclude_columns: Columns to exclude when generating the training DataFrame.
        monitoring_meta: Monitoring specific metadata.
        meta: User defined metadata.
        **kwargs: Arbitrary keyword arguments.

    Returns:
        The created TrainingSetVersion

    Raises:
        ValueError: If project name not supplied by parameters or envvars.
    """

    if key_columns is None:
        key_columns = []

    if target_columns is None:
        target_columns = []

    if exclude_columns is None:
        exclude_columns = []

    if monitoring_meta is None:
        monitoring_meta = model.MonitoringMeta()

    if meta is None:
        meta = {}

    all_columns = list(df.columns)

    _check_columns(
        all_columns,
        key_columns
        + target_columns
        + exclude_columns
        + monitoring_meta.timestamp_columns
        + monitoring_meta.categorical_columns
        + monitoring_meta.ordinal_columns,
    )

    project_name = kwargs.get("project_name")
    if project_name:
        (project_owner, project_name) = project_name.split("/")
    else:
        (project_owner, project_name) = _get_project_name()

    if not project_owner or not project_owner:
        raise ValueError("project owner and name are required")

    response = post_training_set_name.sync_detailed(
        client=_get_client(),
        training_set_name=training_set_name,
        json_body=CreateTrainingSetVersionRequest(
            project_owner_username=project_owner,
            project_name=project_name,
            key_columns=key_columns,
            target_columns=target_columns,
            exclude_columns=exclude_columns,
            all_columns=all_columns,
            monitoring_meta=MonitoringMeta(
                timestamp_columns=monitoring_meta.timestamp_columns,
                categorical_columns=monitoring_meta.categorical_columns,
                ordinal_columns=monitoring_meta.ordinal_columns,
            ),
            meta=CreateTrainingSetVersionRequestMeta.from_dict(meta),
            description=description,
        ),
    )

    if response.status_code != 200:
        _raise_response_exn(response, "could not create TrainingSetVersion")

    tsv = _to_TrainingSetVersion(response.parsed)

    os.makedirs(tsv.absolute_container_path)
    df.to_parquet(os.path.join(tsv.absolute_container_path, "data.parquet"))
    os.chmod(tsv.absolute_container_path, S_IRUSR | S_IRGRP | S_IROTH | S_IXUSR | S_IXGRP | S_IXOTH)

    tsv.pending = False
    return update_training_set_version(tsv)


def get_training_set_version(training_set_name: str, number: int) -> model.TrainingSetVersion:
    """Gets a TrainingSetVersion by version number.

    Args:
        training_set_name: Name of the TrainingSet.
        number: Version number.

    Returns:
        The requested TrainingSetVersion.
    """

    response = get_training_set_name_number.sync_detailed(
        client=_get_client(),
        training_set_name=training_set_name,
        number=number,
    )

    if response.status_code != 200:
        _raise_response_exn(response, "could not get TrainingSetVersion")

    return _to_TrainingSetVersion(response.parsed)


def update_training_set_version(version: model.TrainingSetVersion) -> model.TrainingSetVersion:
    """Updates this TrainingSetVersion.

    Args:
        version: TrainingSetVersion to update.

    Returns:
        The updated TrainingSetVersion from the server.
    """

    response = put_training_set_name_number.sync_detailed(
        training_set_name=version.training_set_name,
        number=version.number,
        client=_get_client(),
        json_body=UpdateTrainingSetVersionRequest(
            key_columns=version.key_columns,
            target_columns=version.target_columns,
            exclude_columns=version.exclude_columns,
            monitoring_meta=MonitoringMeta(
                timestamp_columns=version.monitoring_meta.timestamp_columns,
                categorical_columns=version.monitoring_meta.categorical_columns,
                ordinal_columns=version.monitoring_meta.ordinal_columns,
            ),
            meta=UpdateTrainingSetVersionRequestMeta.from_dict(version.meta),
            pending=version.pending,
            description=version.description,
        ),
    )

    if response.status_code != 200:
        _raise_response_exn(response, "could not update TrainingSetVersion")

    return _to_TrainingSetVersion(response.parsed)


def delete_training_set_version(training_set_name: str, number: int) -> bool:
    """Deletes a TrainingSetVersion.

    Args:
        training_set_name: Name of the TrainingSet.
        number: TrainingSetVersion number.

    Returns:
        True if TrainingSetVersion was deleted.
    """

    tsv = get_training_set_version(training_set_name, number)

    response = delete_training_set_name_number.sync_detailed(
        training_set_name=training_set_name,
        number=number,
        client=_get_client(),
    )

    if response.status_code != 200:
        _raise_response_exn(response, "could not delete TrainingSetVersion")

    stat = os.stat(tsv.absolute_container_path)
    os.chmod(tsv.absolute_container_path, stat.st_mode | S_IWUSR)
    shutil.rmtree(tsv.absolute_container_path)

    return True


def list_training_set_versions(
    project_name: Optional[str] = None,
    meta: Optional[Mapping[str, str]] = None,
    training_set_name: Optional[str] = None,
    training_set_meta: Optional[Mapping[str, str]] = None,
    asc: bool = True,
    offset: int = 0,
    limit: int = 10000,
<<<<<<< HEAD
) -> List[model.TrainingSetVersion]:
    """List training sets

    Keyword arguments:
    project_name -- the project name (e.g. gmatev/quick_start)
    meta -- version metadata
    training_set_name -- training set name
    training_set_meta -- training set meta data
    asc -- sort order by creation time, 1 for ascending -1 for descending
    offset -- offset
    limit -- limit
=======
) -> [model.TrainingSetVersion]:
    """List training sets.

    Args:
        project_name: The project name (e.g. fred/quick_start).
        meta: Version metadata.
        training_set_name: Training set name.
        training_set_meta: Training set meta data.
        asc: Sort order by creation time, 1 for ascending -1 for descending.
        offset: Offset.
        limit: Limit.

    Returns:
        A list of matching TrainingSetVersions.
>>>>>>> 2c004ee7
    """

    if meta is None:
        meta = {}

    if training_set_meta is None:
        training_set_meta = {}

    if project_name is None:
        project_name = "/".join(_get_project_name())

    response = post_version_find.sync_detailed(
        client=_get_client(),
        json_body=TrainingSetVersionFilter(
            training_set_meta=TrainingSetVersionFilterTrainingSetMeta.from_dict(
                training_set_meta,
            ),
            meta=TrainingSetVersionFilterMeta.from_dict(meta),
            project_name=project_name,
            training_set_name=training_set_name,
        ),
        offset=offset,
        limit=limit,
        asc=asc,
    )

    if response.status_code != 200:
        _raise_response_exn(response, "could not find TrainingSetVersion")

    return [_to_TrainingSetVersion(tsv) for tsv in response.parsed]


def _get_client() -> Client:
    # TODO support tokens
    host = os.getenv("DOMINO_USER_HOST")
    api_key = os.getenv("DOMINO_USER_API_KEY")
    return Client(base_url=f"{host}/trainingset").with_headers(
        {
            "X-Domino-Api-Key": api_key,
        }
    )


def _to_TrainingSet(ts: TrainingSet) -> model.TrainingSet:
    return model.TrainingSet(
        name=ts.name,
        description=ts.description,
        meta=ts.meta.to_dict(),
        project_id=ts.project_id,
    )


def _to_TrainingSetVersion(tsv: TrainingSetVersion) -> model.TrainingSetVersion:
    return model.TrainingSetVersion(
        training_set_name=tsv.training_set_name,
        number=tsv.number,
        description=tsv.description,
        key_columns=tsv.key_columns,
        target_columns=tsv.target_columns,
        exclude_columns=tsv.exclude_columns,
        all_columns=tsv.all_columns,
        monitoring_meta=model.MonitoringMeta(
            timestamp_columns=tsv.monitoring_meta.timestamp_columns,
            categorical_columns=tsv.monitoring_meta.categorical_columns,
            ordinal_columns=tsv.monitoring_meta.ordinal_columns,
        ),
        meta=tsv.meta.to_dict(),
        path=tsv.path,
        container_path=tsv.container_path,
        pending=tsv.pending,
    )


def _raise_response_exn(response: Response, msg: str):
    try:
        response_json = json.loads(response.content.decode("utf8"))
        server_msg = response_json.get("message")
    except Exception:
        server_msg = None

    raise ServerException(msg, server_msg)


def _check_columns(all_columns: [str], expected_columns: [str]):
    diff = set(expected_columns) - set(all_columns)
    if diff:
        raise SchemaMismatchException(f"DataFrame missing columns: {diff}")


def _get_project_name() -> Tuple[str, str]:
    project_owner = os.getenv("DOMINO_PROJECT_OWNER")
    project_name = os.getenv("DOMINO_PROJECT_NAME")

    return (project_owner, project_name)<|MERGE_RESOLUTION|>--- conflicted
+++ resolved
@@ -361,20 +361,7 @@
     asc: bool = True,
     offset: int = 0,
     limit: int = 10000,
-<<<<<<< HEAD
 ) -> List[model.TrainingSetVersion]:
-    """List training sets
-
-    Keyword arguments:
-    project_name -- the project name (e.g. gmatev/quick_start)
-    meta -- version metadata
-    training_set_name -- training set name
-    training_set_meta -- training set meta data
-    asc -- sort order by creation time, 1 for ascending -1 for descending
-    offset -- offset
-    limit -- limit
-=======
-) -> [model.TrainingSetVersion]:
     """List training sets.
 
     Args:
@@ -388,7 +375,6 @@
 
     Returns:
         A list of matching TrainingSetVersions.
->>>>>>> 2c004ee7
     """
 
     if meta is None:
